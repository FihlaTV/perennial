// Copyright 2017-2018, University of Colorado Boulder

/* eslint-env node */
'use strict';

const addToRosetta = require( './addToRosetta' );
const addTranslator = require( './addTranslator' );
const child_process = require( 'child_process' );
const ChipperVersion = require( '../common/ChipperVersion' );
const constants = require( './constants' );
const createTranslationsXML = require( './createTranslationsXML' );
const devDeploy = require( './devDeploy' );
const execute = require( '../common/execute' );
const fs = require( 'fs.extra' ); // eslint-disable-line
const getLocales = require( './getLocales' );
const notifyServer = require( './notifyServer' );
const pullMaster = require( './pullMaster' );
const winston = require( 'winston' );
const writeFile = require( './writeFile' );
const writePhetHtaccess = require( './writePhetHtaccess' );
const writePhetioHtaccess = require( './writePhetioHtaccess' );

const buildDir = './js/build-server/tmp';

/**
 * checkout master everywhere and abort build with err
 * @param {String|Error} err - error logged and sent via email
 */
const abortBuild = async err => {
  winston.log( 'error', 'BUILD ABORTED! ' + err );
  winston.log( 'info', 'build aborted: checking out master for every repo in case build shas are still checked out' );
  await execute( 'grunt', [ 'checkout-master-all' ], constants.PERENNIAL );
  return Promise.reject( 'Build aborted,' + err );
};

/**
 * Clean up after deploy. Checkout master for every repo and remove tmp dir.
 */
const afterDeploy = async buildDir => {
  try {
    await execute( 'grunt', [ 'checkout-master-all' ], constants.PERENNIAL );
    await execute( 'rm', [ '-rf', buildDir ], '.' );
  }
  catch( err ) {
    return abortBuild( err );
  }
};

/**
 * taskQueue ensures that only one build/deploy process will be happening at the same time.  The main build/deploy logic is here.
 *
 * @param {Object}
 * @property {JSON} repos
 * @property {String} api
 * @property {String} locales - comma separated list of locale codes
 * @property {String} simName - lower case simulation name used for creating files/directories
 * @property {String} version - sim version identifier string
 * @property {String} servers - deployment targets, subset of [ 'dev', 'production' ]
 * @property {String} brands - deployment brands
 * @property {String} email - used for sending notifications about success/failure
 * @property {String} translatorId - rosetta user id for adding translators to the website
 * @property {String} res - express response object
 * @property {winston} winston - logger
 */
async function taskWorker( { api, repos, locales, simName, version, email, brands, servers, userId } ) {
  try {
    //-------------------------------------------------------------------------------------
    // Parse and validate parameters
    //-------------------------------------------------------------------------------------
    if ( userId ) {
      winston.log( 'info', 'setting userId = ' + userId );
    }

    const simNameRegex = /^[a-z-]+$/;

    winston.debug( JSON.stringify( repos ) );

    // make sure the repos passed in validates
    for ( let key in repos ) {
      if ( repos.hasOwnProperty( key ) ) {
        winston.log( 'info', 'Validating repo: ' + key );

        // make sure all keys in repos object are valid sim names
        if ( !simNameRegex.test( key ) ) {
          return abortBuild( 'invalid simName in repos: ' + simName );
        }

        const value = repos[ key ];
        if ( key === 'comment' ) {
          if ( typeof value !== 'string' ) {
            return abortBuild( 'invalid comment in repos: should be a string' );
          }
        }
        else if ( value instanceof Object && value.hasOwnProperty( 'sha' ) ) {
          if ( !/^[a-f0-9]{40}$/.test( value.sha ) ) {
            return abortBuild( 'invalid sha in repos. key: ' + key + ' value: ' + value + ' sha: ' + value.sha );
          }
        }
        else {
          return abortBuild( 'invalid item in repos. key: ' + key + ' value: ' + value );
        }
      }
    }

    // validate simName
    if ( !simNameRegex.test( simName ) ) {
      return abortBuild( 'invalid simName ' + simName );
    }

    // Infer brand from version string and keep unstripped version for phet-io
    const originalVersion = version;
    if ( api === '1.0' ) {
      // validate version and strip suffixes since just the numbers are used in the directory name on dev and production servers
      const versionMatch = version.match( /^(\d+\.\d+\.\d+)(?:-.*)?$/ );
      if ( versionMatch && versionMatch.length === 2 ) {

        if ( servers.includes( 'dev' ) ) {
          // if deploying an rc version use the -rc.[number] suffix
          version = versionMatch[ 0 ];
        }
        else {
          // otherwise strip any suffix
          version = versionMatch[ 1 ];
        }
        winston.log( 'info', 'detecting version number: ' + version );
      }
      else {
        return abortBuild( 'invalid version number: ' + version );
      }
    }
    else {
      // TODO: handle version validation for https://github.com/phetsims/chipper/issues/560
    }

    const simDir = '../' + simName;
    winston.log( 'info', 'building sim ' + simName );

    // Create the temporary build dir, removing the existing dir if it exists.
    await new Promise( ( resolve, reject ) => {
      fs.mkdir( buildDir, err => {
        // If there is an error, try to remove the directory and contents and try again
        if ( err ) { fs.rmrf( buildDir, err => {
          if ( err ) {
            winston.error('Error removing previous build dir: ');
            winston.error( err );
            reject( err );
          }
          else {
            winston.info('successfully removed old build dir');
            fs.mkdir( buildDir, err => {
              if ( err ) {
                winston.error('Error creating new build dir: ');
                winston.error( err );
                reject( err );
              }
              else {
                winston.info('successfully created build dir');
                resolve();
              }
            } );
          }
        } ); }
        else {
          winston.info('successfully created build dir');
          resolve();
        }
      } );
    } );

<<<<<<< HEAD
  //-------------------------------------------------------------------------------------
  // Define other helper functions used in build process
  //-------------------------------------------------------------------------------------


  /**
   * Clean up after deploy. Checkout master for every repo and remove tmp dir.
   */
  const afterDeploy = async function() {
    await execWithAbort( 'grunt', [ 'checkout-master-all' ], constants.PERENNIAL );
    await execWithAbort( 'rm', [ '-rf', buildDir ], '.' );
    Promise.resolve();
  };

  try {
    fs.mkdirSync( buildDir );
  }
  catch( err ) {
    try {
      await execute( 'rm', [ '-rf', buildDir ], '.' );
      fs.mkdirSync( buildDir );
    }
    catch( err ) {
      return abortBuild( err );
    }
  }

  try {
    await writeFile( buildDir + '/dependencies.json', JSON.stringify( repos ) );
  }
  catch( err ) {
    return abortBuild( err );
  }
  winston.log( 'info', 'wrote file ' + buildDir + '/dependencies.json' );
=======
    await writeFile( buildDir + '/dependencies.json', JSON.stringify( repos ) );
    winston.log( 'info', 'wrote file ' + buildDir + '/dependencies.json' );
>>>>>>> 7c6a23d4

    await execute( 'git', [ 'pull' ], constants.PERENNIAL );
    await execute( 'npm', [ 'prune' ], constants.PERENNIAL );
    await execute( 'npm', [ 'update' ], constants.PERENNIAL );
    await execute( './perennial/bin/clone-missing-repos.sh', [], '..' );
    await pullMaster( repos );
    await execute( 'grunt', [ 'checkout-shas', '--buildServer=true', '--repo=' + simName ], constants.PERENNIAL );
    await execute( 'git', [ 'checkout', repos[ simName ].sha ], simDir );
    await execute( 'npm', [ 'prune' ], '../chipper' );
    await execute( 'npm', [ 'update' ], '../chipper' );
    await execute( 'npm', [ 'prune' ], simDir );
    await execute( 'npm', [ 'update' ], simDir );

    if ( api === '1.0' ) {
      locales = await getLocales( locales, simName );
    }

    const brandLocales = ( brands.indexOf( constants.PHET_BRAND ) >= 0 ) ? locales : 'en';
    winston.log( 'info', 'building for brands: ' + brands + ' version: ' + version );

    const chipperVersion = ChipperVersion.getFromRepository();
    winston.debug( 'Chipper version detected: ' + chipperVersion.toString() );

<<<<<<< HEAD
  if ( chipperVersion.major === 2 && chipperVersion.minor === 0 ) {
    await execWithAbort( 'grunt', [ '--allHTML', '--debugHTML', '--brands=' + brands.join( ',' ), '--locales=' + brandLocales ], simDir );
  }
  else if ( chipperVersion.major === 0 && chipperVersion.minor === 0 ) {
    const args = [ 'build-for-server', '--brand=' + brands[ 0 ], '--locales=' + brandLocales ];
    if ( brands[ 0 ] === constants.PHET_BRAND ) {
      args.push( '--allHTML' );
    }
    await execWithAbort( 'grunt', args, simDir );
  }
  else {
    return Promise.reject( 'Unsupported chipper version' );
  }

  winston.debug( 'deploying to servers: ' + JSON.stringify( servers ) );

  if ( servers.indexOf( constants.DEV_SERVER ) >= 0 ) {
    winston.info( 'deploying to dev' );
    if ( brands.indexOf( constants.PHET_IO_BRAND ) >= 0 ) {
      try {
        await writePhetioHtaccess( simDir + '/build/.htaccess', '/htdocs/physics/phet-io/config/.htpasswd' );
      }
      catch( err ) {
        return abortBuild( err );
      }
=======
    if ( chipperVersion.major === 2 && chipperVersion.minor === 0 ) {
      await execute( 'grunt', [ '--allHTML', '--debugHTML', '--brands=' + brands.join( ',' ), '--locales=' + brandLocales ], simDir );
    }
    else if ( chipperVersion.major === 0 && chipperVersion.minor === 0 ) {
      const args = [ 'build-for-server', '--brand=' + brands[ 0 ], '--locales=' + brandLocales ];
      if ( brands[ 0 ] === constants.PHET_BRAND ) {
        args.push( '--allHTML' );
      }
      await execute( 'grunt', args, simDir );
    }
    else {
      return abortBuild( 'Unsupported chipper version' );
>>>>>>> 7c6a23d4
    }

    winston.debug( 'deploying to servers: ' + JSON.stringify( servers ) );

    if ( servers.indexOf( constants.DEV_SERVER ) >= 0 ) {
      winston.info( 'deploying to dev' );
      if ( brands.indexOf( constants.PHET_IO_BRAND ) >= 0 ) {
        await writePhetioHtaccess( simDir + '/build/.htaccess', '/htdocs/physics/phet-io/config/.htpasswd' );
      }
      await devDeploy( simDir, simName, version, chipperVersion, brands );
    }

    if ( servers.indexOf( constants.PRODUCTION_SERVER ) >= 0 ) {
      winston.info( 'deploying to production' );
      let targetDir;
      // Loop over all brands
      for ( let i in brands ) {
        if ( brands.hasOwnProperty( i ) ) {
          const brand = brands[ i ];
          winston.info( 'deploying brand: ' + brand );

          // Pre-copy steps
          if ( brand === constants.PHET_BRAND ) {
            targetDir = constants.HTML_SIMS_DIRECTORY + simName + '/' + version + '/';

            if ( chipperVersion.major === 2 && chipperVersion.minor === 0 ) {
              // Remove _phet from all filenames in the phet directory
              const files = fs.readdirSync( simDir + '/build/phet' );
              for ( let i in files ) {
                if ( files.hasOwnProperty( i ) ) {
                  const filename = files[ i ];
                  if ( filename.indexOf( '_phet' ) >= 0 ) {
                    const newFilename = filename.replace( '_phet', '' );
                    await execute( 'mv', [ filename, newFilename ], simDir + '/build/phet' );
                  }
                }
              }
            }
          }
<<<<<<< HEAD
        }
        else if ( brand === constants.PHET_IO_BRAND ) {
          targetDir = constants.PHETIO_SIMS_DIRECTORY + simName + '/' + originalVersion + '/';
        }

        // Copy steps
        await mkVersionDir( targetDir );

        const copyR = ( source, target ) => {
          return new Promise( ( resolve, reject ) => {
            fs.copyRecursive( source, target, ( err ) => {
              if ( err ) {
                return reject( err );
              }
              else {
                return resolve();
              }
            } );
          } );
        };

        const copySource = simDir + '/build' + ( chipperVersion === '2.0.0' ? ( '/' + brand ) : '' );
        try {
          await copyR( copySource, targetDir );
        }
        catch( e ) {
          winston.error( 'Failed to complete copy command' );
          return Promise.reject( e );
        }
=======
          else if ( brand === constants.PHET_IO_BRAND ) {
            targetDir = constants.PHETIO_SIMS_DIRECTORY + simName + '/' + originalVersion + '/';
          }
>>>>>>> 7c6a23d4

          // Copy steps
          await new Promise( ( resolve, reject ) => {
            fs.mkdirp( targetDir, err => {
              if ( err ) { reject( err ); }
              else { resolve(); }
            } );
          } );
          let copyCommand = 'cp -r ' + simDir + '/build/';
          if ( chipperVersion.major === 2 && chipperVersion.minor === 0 ) {
            copyCommand += brand + '/* ';
          }
          else if ( chipperVersion.major === 0 && chipperVersion.minor === 0 ) {
            copyCommand += '/* ';
          }
          else {
            return Promise.reject( 'Unsupported chipper version' );
          }
          await new Promise( ( resolve, reject ) => {
            child_process.exec( copyCommand + targetDir, ( err ) => {
              if ( err ) { reject( err ); }
              else { resolve(); }
            } );
          } );

          // Post-copy steps
          if ( brand === constants.PHET_BRAND ) {
            await writePhetHtaccess( simName, version );
            let simTitle = await createTranslationsXML( simName, version );
            await notifyServer( simName, email );
            await addToRosetta( simTitle, simName, email );

            // if this build request comes from rosetta it will have a userId field and only one locale
            const localesArray = typeof( locales ) === 'string' ? locales.split( ',' ) : locales;
            if ( userId && localesArray.length === 1 && localesArray[ 0 ] !== '*' ) {
              await addTranslator( localesArray[ 0 ], simName, userId );
            }
          }
          else if ( brand === constants.PHET_IO_BRAND ) {
            await writePhetioHtaccess( constants.PHETIO_SIMS_DIRECTORY + simName + '/' + originalVersion + '/wrappers/.htaccess', '/etc/httpd/conf/phet-io_pw' );
          }
<<<<<<< HEAD
        }
        else if ( brand === constants.PHET_IO_BRAND ) {
          try {
            await writePhetioHtaccess(
              constants.PHETIO_SIMS_DIRECTORY + simName + '/' + originalVersion + '/wrappers/.htaccess',
              '/etc/httpd/conf/phet-io_pw',
              constants.PHETIO_SIMS_DIRECTORY + simName + '/.htaccess',
              simName,
              version
            );
          }
          catch( err ) {
            return abortBuild( err );
          }
=======
>>>>>>> 7c6a23d4
        }
      }

      // clean up the temporary build directory
      await new Promise( ( resolve, reject ) => {
        fs.rmrf( buildDir, err => {
          if ( err ) { reject( err ); }
          else { resolve(); }
        } );
      } );
    }
  }
  catch( err ) {
    return abortBuild( err );
  }
  return afterDeploy();
}

module.exports = ( task, taskCallback ) => {
  taskWorker( task )
    .then( () => {
        taskCallback();
      }
    ).catch( ( reason ) => {
    taskCallback( reason );
  } );
};<|MERGE_RESOLUTION|>--- conflicted
+++ resolved
@@ -167,45 +167,8 @@
       } );
     } );
 
-<<<<<<< HEAD
-  //-------------------------------------------------------------------------------------
-  // Define other helper functions used in build process
-  //-------------------------------------------------------------------------------------
-
-
-  /**
-   * Clean up after deploy. Checkout master for every repo and remove tmp dir.
-   */
-  const afterDeploy = async function() {
-    await execWithAbort( 'grunt', [ 'checkout-master-all' ], constants.PERENNIAL );
-    await execWithAbort( 'rm', [ '-rf', buildDir ], '.' );
-    Promise.resolve();
-  };
-
-  try {
-    fs.mkdirSync( buildDir );
-  }
-  catch( err ) {
-    try {
-      await execute( 'rm', [ '-rf', buildDir ], '.' );
-      fs.mkdirSync( buildDir );
-    }
-    catch( err ) {
-      return abortBuild( err );
-    }
-  }
-
-  try {
-    await writeFile( buildDir + '/dependencies.json', JSON.stringify( repos ) );
-  }
-  catch( err ) {
-    return abortBuild( err );
-  }
-  winston.log( 'info', 'wrote file ' + buildDir + '/dependencies.json' );
-=======
     await writeFile( buildDir + '/dependencies.json', JSON.stringify( repos ) );
     winston.log( 'info', 'wrote file ' + buildDir + '/dependencies.json' );
->>>>>>> 7c6a23d4
 
     await execute( 'git', [ 'pull' ], constants.PERENNIAL );
     await execute( 'npm', [ 'prune' ], constants.PERENNIAL );
@@ -229,33 +192,6 @@
     const chipperVersion = ChipperVersion.getFromRepository();
     winston.debug( 'Chipper version detected: ' + chipperVersion.toString() );
 
-<<<<<<< HEAD
-  if ( chipperVersion.major === 2 && chipperVersion.minor === 0 ) {
-    await execWithAbort( 'grunt', [ '--allHTML', '--debugHTML', '--brands=' + brands.join( ',' ), '--locales=' + brandLocales ], simDir );
-  }
-  else if ( chipperVersion.major === 0 && chipperVersion.minor === 0 ) {
-    const args = [ 'build-for-server', '--brand=' + brands[ 0 ], '--locales=' + brandLocales ];
-    if ( brands[ 0 ] === constants.PHET_BRAND ) {
-      args.push( '--allHTML' );
-    }
-    await execWithAbort( 'grunt', args, simDir );
-  }
-  else {
-    return Promise.reject( 'Unsupported chipper version' );
-  }
-
-  winston.debug( 'deploying to servers: ' + JSON.stringify( servers ) );
-
-  if ( servers.indexOf( constants.DEV_SERVER ) >= 0 ) {
-    winston.info( 'deploying to dev' );
-    if ( brands.indexOf( constants.PHET_IO_BRAND ) >= 0 ) {
-      try {
-        await writePhetioHtaccess( simDir + '/build/.htaccess', '/htdocs/physics/phet-io/config/.htpasswd' );
-      }
-      catch( err ) {
-        return abortBuild( err );
-      }
-=======
     if ( chipperVersion.major === 2 && chipperVersion.minor === 0 ) {
       await execute( 'grunt', [ '--allHTML', '--debugHTML', '--brands=' + brands.join( ',' ), '--locales=' + brandLocales ], simDir );
     }
@@ -268,7 +204,6 @@
     }
     else {
       return abortBuild( 'Unsupported chipper version' );
->>>>>>> 7c6a23d4
     }
 
     winston.debug( 'deploying to servers: ' + JSON.stringify( servers ) );
@@ -308,41 +243,9 @@
               }
             }
           }
-<<<<<<< HEAD
-        }
-        else if ( brand === constants.PHET_IO_BRAND ) {
-          targetDir = constants.PHETIO_SIMS_DIRECTORY + simName + '/' + originalVersion + '/';
-        }
-
-        // Copy steps
-        await mkVersionDir( targetDir );
-
-        const copyR = ( source, target ) => {
-          return new Promise( ( resolve, reject ) => {
-            fs.copyRecursive( source, target, ( err ) => {
-              if ( err ) {
-                return reject( err );
-              }
-              else {
-                return resolve();
-              }
-            } );
-          } );
-        };
-
-        const copySource = simDir + '/build' + ( chipperVersion === '2.0.0' ? ( '/' + brand ) : '' );
-        try {
-          await copyR( copySource, targetDir );
-        }
-        catch( e ) {
-          winston.error( 'Failed to complete copy command' );
-          return Promise.reject( e );
-        }
-=======
           else if ( brand === constants.PHET_IO_BRAND ) {
             targetDir = constants.PHETIO_SIMS_DIRECTORY + simName + '/' + originalVersion + '/';
           }
->>>>>>> 7c6a23d4
 
           // Copy steps
           await new Promise( ( resolve, reject ) => {
@@ -384,23 +287,6 @@
           else if ( brand === constants.PHET_IO_BRAND ) {
             await writePhetioHtaccess( constants.PHETIO_SIMS_DIRECTORY + simName + '/' + originalVersion + '/wrappers/.htaccess', '/etc/httpd/conf/phet-io_pw' );
           }
-<<<<<<< HEAD
-        }
-        else if ( brand === constants.PHET_IO_BRAND ) {
-          try {
-            await writePhetioHtaccess(
-              constants.PHETIO_SIMS_DIRECTORY + simName + '/' + originalVersion + '/wrappers/.htaccess',
-              '/etc/httpd/conf/phet-io_pw',
-              constants.PHETIO_SIMS_DIRECTORY + simName + '/.htaccess',
-              simName,
-              version
-            );
-          }
-          catch( err ) {
-            return abortBuild( err );
-          }
-=======
->>>>>>> 7c6a23d4
         }
       }
 
