// Copyright 2002-2015, University of Colorado Boulder

/**
 * PhET build and deploy server. The server is designed to run on the same host as the production site (phet-server.int.colorado.edu).
 *
 * Starting and Stopping the Server
 * ================================
 *
 * To start, stop, or restart the build server on phet-server, run this command:
 *
 * sudo systemctl [start|stop|restart] build-server
 *
 * To edit startup options, please see /usr/lib/systemd/system/build-server.service
 *
 * To start, stop, or restart the build server on figaro or simian, run this command:
 *
 * sudo /etc/init.d/build-server [start|stop|restart]
 *
 * Build Server Configuration
 * ==========================
 *
 * All of the phet repos live on the production and dev servers under /data/share/phet/phet-repos. The build server
 * lives in perennial: /data/share/phet/phet-repos/perennial/js/build-server.
 *
 * The build-server is run as user "phet-admin". It requires the certain fields filled out in phet-admin's HOME/.phet/build-local.json
 * (see assertions in getBuildServerConfig.js). These fields are already filled out, but they may need to modified or updated.
 *
 * The build server is configured to send an email on build failure. The configuration for sending emails is also in
 * phet-admin's HOME/.phet/build-local.json (these fields are described in getBuildServerConfig.js). To add other email
 * recipients, you can add email addresses to the emailTo field in this file.
 *
 * Additionally, phet-admin needs an ssh key set up to copy files from the production server to spot. This should already be set up,
 * but should you to do to set it up somewhere else, you'll need to have an rsa key in ~/.ssh on the production server and authorized
 * (run "ssh-keygen -t rsa" to generate a key if you don't already have one).
 * Also, you will need to add an entry for spot in ~/.ssh/config like so:
 *
 * Host spot
 *     HostName spot.colorado.edu
 *     User [identikey]
 *     Port 22
 *     IdentityFile ~/.ssh/id_rsa
 *
 * On spot, you'll need to add the public key from phet-server to a file ~/.ssh/authorized_keys
 *
 * build-server log files can be tailed by running /usr/lib/systemd/system/build-server.service
 *
 * build-server needs to be able to make commits to github to notify rosetta that a new sim is translatable. To do this,
 * There must be valid git credentials in the .netrc file phet-admin's home directory.
 *
 *
 * Using the Build Server for Production Deploys
 * =============================================
 *
 * The build server starts a build process upon receiving and https request to /deploy-html-simulation. It takes as input
 * the following query parameters:
 * - repos - a json object with dependency repos and shas, in the form of dependencies.json files
 * - locales - a comma-separated list of locales to build [optional, defaults to all locales in babel]
 * - simName - the standardized name of the sim, lowercase with hyphens instead of spaces (i.e. area-builder)
 * - version - the version to be built. Production deploys will automatically strip everything after the major.minor.maintenance
 * - authorizationCode - a password to authorize legitimate requests
 * - option - optional parameter, can be set to "rc" to do an rc deploy instead of production
 *
 * Note: You will NOT want to assemble these request URLs manually, instead use "grunt deploy-production" for production deploys and
 * "grunt deploy-rc" for rc deploys.
 *
 *
 * What the Build Server Does
 * ==========================
 *
 * The build server does the following steps when a deploy request is received:
 * - checks the authorization code, unauthorized codes will not trigger a build
 * - puts the build task on a queue so multiple builds don't occur simultaneously
 * - pull perennial and npm install
 * - clone missing repos
 * - pull master for the sim and all dependencies
 * - grunt checkout-shas
 * - checkout sha for the current sim
 * - npm install in chipper and the sim directory
 * - grunt build-for-server --brand=phet for selected locales (see chipper's Gruntfile for details)
 *
 * - for rc deploys:
 *    - deploy to spot, checkout master for all repositories, and finish
 *
 * - for production deploys:
 *    - mkdir for the new sim version
 *    - copy the build files to the correct location in the server doc root
 *    - write the .htaccess file for indicating the latest directory and downloading the html files
 *    - write the XML file that tells the website which translations exist
 *    - notify the website that a new simulation/translation is published and should appear
 *    - add the sim to rosetta's simInfoArray and commit and push (if the sim isn't already there)
 *    - checkout master for all repositories
 *
 * If any of these steps fails, the build aborts and grunt checkout-master-all is run so all repos are back on master
 *
 * @author Aaron Davis
 */

'use strict';

// modules
var async = require( 'async' );
var child_process = require( 'child_process' );
var dateformat = require( 'dateformat' );
var email = require( 'emailjs/email' );
var express = require( 'express' );
var fs = require( 'fs.extra' );
var getBuildServerConfig = require( './getBuildServerConfig' );
var mimelib = require( 'mimelib' );
var parseArgs = require( 'minimist' );
var parseString = require( 'xml2js' ).parseString;
var query = require( 'pg-query' );
var request = require( 'request' );
var winston = require( 'winston' );

var _ = require( 'lodash' );

// constants
var BUILD_SERVER_CONFIG = getBuildServerConfig( fs );
var LISTEN_PORT = 16371;
var REPOS_KEY = 'repos';
var LOCALES_KEY = 'locales';
var SIM_NAME_KEY = 'simName';
var VERSION_KEY = 'version';
var OPTION_KEY = 'option';
var EMAIL_KEY = 'email';
var USER_ID_KEY = 'userId';
var AUTHORIZATION_KEY = 'authorizationCode';
var HTML_SIMS_DIRECTORY = BUILD_SERVER_CONFIG.htmlSimsDirectory;
var PHETIO_SIMS_DIRECTORY = BUILD_SERVER_CONFIG.phetioSimsDirectory;
var ENGLISH_LOCALE = 'en';
var PERENNIAL = '.';

// set this process up with the appropriate permissions, value is in octal
process.umask( parseInt( '0002', 8 ) );

// for storing an email address to send build failure emails to that is passed as a parameter on a per build basis
var emailParameter = null;

// Handle command line input
// First 2 args provide info about executables, ignore
var commandLineArgs = process.argv.slice( 2 );

var parsedCommandLineOptions = parseArgs( commandLineArgs, {
  boolean: true
} );

var defaultOptions = {
  verbose: BUILD_SERVER_CONFIG.verbose, // can be overridden by a flag on the command line

  // options for supporting help
  help: false,
  h: false
};

for ( var key in parsedCommandLineOptions ) {
  if ( key !== '_' && parsedCommandLineOptions.hasOwnProperty( key ) && !defaultOptions.hasOwnProperty( key ) ) {
    console.error( 'Unrecognized option: ' + key );
    console.error( 'try --help for usage information.' );
    return;
  }
}

// If help flag, print help and usage info
if ( parsedCommandLineOptions.hasOwnProperty( 'help' ) || parsedCommandLineOptions.hasOwnProperty( 'h' ) ) {
  console.log( 'Usage:' );
  console.log( '  node build-server.js [options]' );
  console.log( '' );
  console.log( 'Options:' );
  console.log(
    '  --help (print usage and exit)\n' +
    '    type: bool  default: false\n' +
    '  --verbose (output grunt logs in addition to build-server)\n' +
    '    type: bool  default: false\n'
  );
  return;
}

// Merge the default and supplied options.
var options = _.extend( defaultOptions, parsedCommandLineOptions );

// add timestamps to log messages
winston.remove( winston.transports.Console );
winston.add( winston.transports.Console, {
  'timestamp': function() {
    var now = new Date();
    return dateformat( now, 'mmm dd yyyy HH:MM:ss Z' );
  }
} );

var verbose = options.verbose;

// configure email server
var emailServer;
if ( BUILD_SERVER_CONFIG.emailUsername && BUILD_SERVER_CONFIG.emailPassword && BUILD_SERVER_CONFIG.emailTo ) {
  emailServer = email.server.connect( {
    user: BUILD_SERVER_CONFIG.emailUsername,
    password: BUILD_SERVER_CONFIG.emailPassword,
    host: BUILD_SERVER_CONFIG.emailServer,
    tls: true
  } );
}
else {
  winston.log( 'warn', 'failed to set up email server, missing one or more of the following fields in build-local.json:\n' +
                       'emailUsername, emailPassword, emailTo' );
}

// configure postgres connection
if ( BUILD_SERVER_CONFIG.pgConnectionString ) {
  query.connectionParameters = BUILD_SERVER_CONFIG.pgConnectionString;
}
else {
  query.connectionParameters = 'postgresql://localhost/rosetta';
}

/**
 * Send an email. Used to notify developers if a build fails
 * @param subject
 * @param text
 * @param emailParameterOnly - if true send the email only to the passed in email, not to the default list as well
 */
function sendEmail( subject, text, emailParameterOnly ) {
  if ( emailServer ) {
    var emailTo = BUILD_SERVER_CONFIG.emailTo;

    if ( emailParameter ) {
      if ( emailParameterOnly ) {
        emailTo = emailParameter;
      }
      else {
        emailTo += ( ', ' + emailParameter );
      }
    }

    // don't send an email if no email is given
    if ( emailParameterOnly && !emailParameter ) {
      return;
    }

    winston.log( 'info', 'attempting to send email' );
    emailServer.send( {
        text: text,
        from: 'PhET Build Server <phethelp@colorado.edu>',
        to: emailTo,
        subject: subject
      },
      function( err, message ) {
        if ( err ) {
          winston.log( 'error', 'error when attempted to send email, err = ' + err );
        }
        else {
          winston.log( 'info', 'sent email to: ' + message.header.to +
                               ', subject: ' + mimelib.decodeMimeWord( message.header.subject ) +
                               ', text: ' + message.text );
        }
      }
    );
  }
}

/**
 * exists method that uses fs.statSync instead of the deprecated existsSync
 * @param file
 * @returns {boolean} true if the file exists
 */
function exists( file ) {
  try {
    fs.statSync( file );
    return true;
  }
  catch( e ) {
    return false;
  }
}

/**
 * taskQueue ensures that only one build/deploy process will be happening at the same time.  The main build/deploy logic
 * is here.
 */
var taskQueue = async.queue( function( task, taskCallback ) {

  var req = task.req;
  var res = task.res;

  //-----------------------------------------------------------------------------------------
  // Define helper functions for use in this function
  //-----------------------------------------------------------------------------------------

  /**
   * Execute a step of the build process. The build aborts if any step fails.
   *
   * @param command the command to be executed
   * @param dir the directory to execute the command from
   * @param callback the function that executes upon completion
   */
  var exec = function( command, dir, callback ) {
    winston.log( 'info', 'running command: ' + command );

    child_process.exec( command, { cwd: dir }, function( err, stdout, stderr ) {

      if ( verbose ) {
        if ( stdout ) { winston.log( 'info', stdout ); }
        if ( stderr ) { winston.log( 'info', stderr ); }
      }

      if ( !err ) {
        winston.log( 'info', command + ' ran successfully in directory: ' + dir );
        if ( callback ) { callback(); }
      }
      else {
        if ( command === 'grunt checkout-master-all' ) {

          // checkout master for all repos if the build fails so they don't get left at random shas
          winston.log( 'error', 'error running grunt checkout-master-all in ' + dir + ', build aborted to avoid infinite loop.' );
          taskCallback( 'error running command ' + command + ': ' + err ); // build aborted, so take this build task off of the queue
        }
        else {
          winston.log( 'error', 'error running command: ' + command + ' in ' + dir + ', err: ' + err + ', build aborted.' );
          exec( 'grunt checkout-master-all', PERENNIAL, function() {
            winston.log( 'info', 'checking out master for every repo in case build shas are still checked out' );
            taskCallback( 'error running command ' + command + ': ' + err ); // build aborted, so take this build task off of the queue
          } );
        }
      }
    } );
  };

  var execWithoutAbort = function( command, dir, callback ) {
    child_process.exec( command, { cwd: dir }, function( err, stdout, stderr ) {

      if ( err ) {
        winston.log( 'warn', command + ' had error ' + err );
      }

      if ( verbose ) {
        if ( stdout ) { winston.log( 'info', stdout ); }
        if ( stderr ) { winston.log( 'info', stderr ); }
      }

      callback( err );
    } );
  };

  /**
   * checkout master everywhere and abort build with err
   * @param err
   */
  var abortBuild = function( err ) {
    winston.log( 'error', 'BUILD ABORTED! ' + err );
    exec( 'grunt checkout-master-all', PERENNIAL, function() {
      winston.log( 'info', 'build aborted: checking out master for every repo in case build shas are still checked out' );
      taskCallback( err ); // build aborted, so take this build task off of the queue
    } );
  };

  //-------------------------------------------------------------------------------------
  // Parse and validate query parameters
  //-------------------------------------------------------------------------------------

  var repos = JSON.parse( decodeURIComponent( req.query[ REPOS_KEY ] ) );
  var locales = ( req.query[ LOCALES_KEY ] ) ? decodeURIComponent( req.query[ LOCALES_KEY ] ) : null;
  var simName = decodeURIComponent( req.query[ SIM_NAME_KEY ] );
  var version = decodeURIComponent( req.query[ VERSION_KEY ] );
  var option = req.query[ OPTION_KEY ] ? decodeURIComponent( req.query[ OPTION_KEY ] ) : 'default';

  // this var may
  emailParameter = req.query[ EMAIL_KEY ] ? decodeURIComponent( req.query[ EMAIL_KEY ] ) : null;

  var userId;
  if ( req.query[ USER_ID_KEY ] ) {
    userId = decodeURIComponent( req.query[ USER_ID_KEY ] );
    winston.log( 'info', 'setting userId = ' + userId );
  }

  var simNameRegex = /^[a-z-]+$/;

  // make sure the repos passed in validates
  for ( var key in repos ) {

    // make sure all keys in repos object are valid sim names
    if ( !simNameRegex.test( key ) ) {
      abortBuild( 'invalid simName in repos: ' + simName );
      return;
    }

    var value = repos[ key ];
    if ( key === 'comment' ) {
      if ( typeof value !== 'string' ) {
        abortBuild( 'invalid comment in repos: should be a string' );
        return;
      }
    }
    else if ( value instanceof Object && value.hasOwnProperty( 'sha' ) ) {
      if ( !/^[a-f0-9]{40}$/.test( value.sha ) ) {
        abortBuild( 'invalid sha in repos. key: ' + key + ' value: ' + value + ' sha: ' + value.sha );
        return;
      }
    }
    else {
      abortBuild( 'invalid item in repos. key: ' + key + ' value: ' + value );
      return;
    }
  }

  // validate simName
  if ( !simNameRegex.test( simName ) ) {
    abortBuild( 'invalid simName ' + simName );
    return;
  }

  // validate version and strip suffixes since just the numbers are used in the directory name on dev and production servers
  var versionMatch = version.match( /^(\d+\.\d+\.\d+)(?:-.*)?$/ );
  if ( versionMatch && versionMatch.length === 2 ) {

    if ( option === 'rc' ) {

      // if deploying an rc version use the -rc.[number] suffix
      version = versionMatch[ 0 ];
    }
    else {

      // otherwise strip any suffix
      version = versionMatch[ 1 ];
    }
    winston.log( 'info', 'detecting version number: ' + version );
  }
  else {
    abortBuild( 'invalid version number: ' + version );
    return;
  }

  // define vars for build dir and sim dir
  var buildDir = './js/build-server/tmp';
  var simDir = '../' + simName;

  winston.log( 'info', 'building sim ' + simName );


  //-------------------------------------------------------------------------------------
  // Define other helper functions used in build process
  //-------------------------------------------------------------------------------------

  /**
   * Get all of the deployed locales from the latest version before publishing the next version,
   * so we know which locales to rebuild.
   * @param {string} locales
   * @param {Function} callback
   */
  var getLocales = function( locales, callback ) {
    var callbackLocales;

    if ( locales && locales !== '*' ) {

      // from rosetta
      callbackLocales = locales;
    }
    else {

      // from grunt deploy-production
      var simDirectory = HTML_SIMS_DIRECTORY + simName;
      if ( exists( simDirectory ) ) {
        var files = fs.readdirSync( simDirectory );
        var latest = files.sort()[ files.length - 1 ];
        var translationsXMLFile = HTML_SIMS_DIRECTORY + simName + '/' + latest + '/' + simName + '.xml';
        var xmlString = fs.readFileSync( translationsXMLFile );
        parseString( xmlString, function( err, xmlData ) {
          if ( err ) {
            winston.log( 'error', 'parsing XML ' + err );
          }
          else {
            winston.log( 'info', JSON.stringify( xmlData, null, 2 ) );
            var simsArray = xmlData.project.simulations[ 0 ].simulation;
            var localesArray = [];
            for ( var i = 0; i < simsArray.length; i++ ) {
              localesArray.push( simsArray[ i ].$.locale );
            }
            callbackLocales = localesArray.join( ',' );
          }
        } );
      }
      else {

        // first deploy, sim directory will not exist yet, just publish the english version
        callbackLocales = 'en';
      }
    }

    winston.log( 'info', 'building locales=' + callbackLocales );
    callback( callbackLocales );
  };

  /**
   * Create a [sim name].xml file in the live sim directory in htdocs. This file tells the website which
   * translations exist for a given sim. It is used by the "synchronize" method in Project.java in the website code.
   * @param simTitleCallback
   * @param callback
   */
  var createTranslationsXML = function( simTitleCallback, callback ) {

    var rootdir = '../babel/' + simName;
    var englishStringsFile = simName + '-strings_en.json';
    var stringFiles = [ { name: englishStringsFile, locale: ENGLISH_LOCALE } ];

    // pull all the string filenames and locales from babel and store in stringFiles array
    try {
      var files = fs.readdirSync( rootdir );
      for ( var i = 0; i < files.length; i++ ) {
        var filename = files[ i ];
        var firstUnderscoreIndex = filename.indexOf( '_' );
        var periodIndex = filename.indexOf( '.' );
        var locale = filename.substring( firstUnderscoreIndex + 1, periodIndex );
        stringFiles.push( { name: filename, locale: locale } );
      }
    }
    catch( e ) {
      winston.log( 'warn', 'no directory for the given sim exists in babel' );
    }

    // try opening the english strings file so we can read the english strings
    var englishStrings;
    try {
      englishStrings = JSON.parse( fs.readFileSync( '../' + simName + '/' + englishStringsFile, { encoding: 'utf-8' } ) );
    }
    catch( e ) {
      abortBuild( 'English strings file not found' );
      return;
    }

    var simTitleKey = simName + '.title'; // all sims must have a key of this form

    if ( englishStrings[ simTitleKey ] ) {
      simTitleCallback( englishStrings[ simTitleKey ].value );
    }
    else {
      abortBuild( 'no key for sim title' );
      return;
    }

    // create xml, making a simulation tag for each language
    var finalXML = '<?xml version="1.0" encoding="utf-8" ?>\n' +
                   '<project name="' + simName + '">\n' +
                   '<simulations>\n';

    for ( var j = 0; j < stringFiles.length; j++ ) {
      var stringFile = stringFiles[ j ];
      var languageJSON = ( stringFile.locale === ENGLISH_LOCALE ) ? englishStrings :
                         JSON.parse( fs.readFileSync( '../babel' + '/' + simName + '/' + stringFile.name, { encoding: 'utf-8' } ) );

      var simHTML = HTML_SIMS_DIRECTORY + simName + '/' + version + '/' + simName + '_' + stringFile.locale + '.html';

      if ( exists( simHTML ) ) {
        var localizedSimTitle = ( languageJSON[ simTitleKey ] ) ? languageJSON[ simTitleKey ].value : englishStrings[ simTitleKey ].value;
        finalXML = finalXML.concat( '<simulation name="' + simName + '" locale="' + stringFile.locale + '">\n' +
                                    '<title><![CDATA[' + localizedSimTitle + ']]></title>\n' +
                                    '</simulation>\n' );
      }
    }

    finalXML = finalXML.concat( '</simulations>\n' + '</project>' );

    fs.writeFileSync( HTML_SIMS_DIRECTORY + simName + '/' + version + '/' + simName + '.xml', finalXML );
    winston.log( 'info', 'wrote XML file:\n' + finalXML );
    callback();
  };

  /**
   * Write the .htaccess file to make "latest" point to the version being deployed and allow "download" links to work on Safari
   * @param callback
   */
  var writePhetHtaccess = function( callback ) {
    var contents = 'RewriteEngine on\n' +
                   'RewriteBase /sims/html/' + simName + '/\n' +
                   'RewriteRule latest(.*) ' + version + '$1\n' +
                   'Header set Access-Control-Allow-Origin "*"\n\n' +
                   'RewriteCond %{QUERY_STRING} =download\n' +
                   'RewriteRule ([^/]*)$ - [L,E=download:$1]\n' +
                   'Header onsuccess set Content-disposition "attachment; filename=%{download}e" env=download\n';
    fs.writeFileSync( HTML_SIMS_DIRECTORY + simName + '/.htaccess', contents );
    callback();
  };

  /**
   * Writes the htaccess file to password protect the exclusive content for phet-io sims
   * @param callback
   */
  var writePhetioHtaccess = function( filepath, authFilepath, callback ) {
    var contents = 'AuthType Basic\n' +
                   'AuthName "PhET-iO Password Protected Area"\n' +
                   'AuthUserFile ' + authFilepath + '\n' +
                   'Require valid-user\n';
    fs.writeFileSync( filepath, contents );
    callback();
  };

  /**
   * Copy files to spot. This function calls scp once for each file instead of using scp -r. The reason for this is that
   * scp -r will create a new directory called 'build' inside the sim version directory if the version directory already
   * exists.
   * @param brand:String
   * @param callback
   */
  var spotScp = function( callback ) {
    var userAtServer = BUILD_SERVER_CONFIG.devUsername + '@' + BUILD_SERVER_CONFIG.devDeployServer;
    var simVersionDirectory = BUILD_SERVER_CONFIG.devDeployPath + simName + '/' + version;

    // mkdir first in case it doesn't exist already
    var mkdirCommand = 'ssh ' + userAtServer + ' \'mkdir -p ' + simVersionDirectory + '\'';
    exec( mkdirCommand, buildDir, function() {

      // copy the files
      var buildDir = simDir + '/build';

      //TODO: make sure this is recursive
      //TODO: check and make sure the .htaccess files are copied with the phet-io sims
      var files = fs.readdirSync( buildDir );

      // after finishing copying the files, chmod to make sure we preserve group write on spot
      var finished = _.after( files.length, function() {
        var chmodCommand = 'ssh ' + userAtServer + ' \'chmod -R g+w ' + simVersionDirectory + '\'';
        exec( chmodCommand, buildDir, callback );
      } );

      exec( 'scp -r * ' + userAtServer + ':' + simVersionDirectory, buildDir, function() {
        exec( 'scp .htaccess ' + userAtServer + ':' + simVersionDirectory, buildDir, finished );
      } );
    } );
  };

  /**
   * Add an entry in for this sim in simInfoArray in rosetta, so it shows up as translatable.
   * Must be run after createTranslationsXML so that simTitle is initialized.
   * @param simTitle
   * @param callback
   */
  var addToRosetta = function( simTitle, callback ) {

    // start by pulling rosetta to make sure it is up to date and avoid merge conflicts
    exec( 'git pull', '../rosetta', function() {
      var simInfoArray = '../rosetta/data/simInfoArray.json';
      fs.readFile( simInfoArray, { encoding: 'utf8' }, function( err, simInfoArrayString ) {

        var data = JSON.parse( simInfoArrayString );

        if ( err ) {
          winston.log( 'error', 'couldn\'t read simInfoArray ' + err );
          abortBuild( 'couldn\'t read simInfoArray ' + err );
        }
        else {

          var testUrl = BUILD_SERVER_CONFIG.productionServerURL + '/sims/html/' + simName + '/latest/' + simName + '_en.html';
          var newSim = true;

          for ( var i = 0; i < data.length; i++ ) {
            var simInfoObject = data[ i ];
            if ( simInfoObject.projectName && simInfoObject.projectName === simName ) {
              simInfoObject.simTitle = simTitle;
              simInfoObject.testUrl = testUrl;
              newSim = false;
            }
          }

          if ( newSim ) {
            data.push( {
              simTitle: simTitle,
              projectName: simName,
              testUrl: testUrl
            } );
          }

          var contents = JSON.stringify( data, null, 2 );

          fs.writeFile( simInfoArray, contents, function( err ) {
            if ( err ) {
              winston.log( 'error', 'couldn\'t write simInfoArray ' + err );
              abortBuild( 'couldn\'t write simInfoArray ' + err );
            }
            else {
              if ( simInfoArrayString !== contents ) {
                exec( 'git commit -a -m "[automated commit] add ' + simTitle + ' to simInfoArray"', '../rosetta', function() {
                  execWithoutAbort( 'git push origin master', '../rosetta', function( err ) {
                    if ( err ) {
                      sendEmail( 'ROSETTA PUSH FAILED', err );
                    }
                    callback();
                  } );
                } );
              }
              else {
                callback();
              }
            }
          } );
        }
      } );
    } );
  };

  /**
   * pull master for every repo in dependencies.json (plus babel) to make sure everything is up to date
   * @param callback
   */
  var pullMaster = function( callback ) {

    // so we don't have to modify the repos object
    var reposCopy = _.clone( repos );

    if ( 'comment' in reposCopy ) {
      delete reposCopy.comment;
    }

    var errors = [];

    var finished = _.after( Object.keys( reposCopy ).length + 1, function() {
      if ( _.any( errors ) ) {
        abortBuild( 'at least one repository failed to pull master' );
      }
      else {
        callback();
      }
    } );

    var errorCheckCallback = function( err ) {
      errors.push( err );
      finished();
    };

    for ( var repoName in reposCopy ) {
      if ( reposCopy.hasOwnProperty( repoName ) ) {
        winston.log( 'info', 'pulling from ' + repoName );
        execWithoutAbort( 'git pull', '../' + repoName, errorCheckCallback );
      }
    }

    execWithoutAbort( 'git pull', '../babel', errorCheckCallback );
  };

  /**
   * execute mkdir for the sim version directory if it doesn't exist
   * @param targetDirectory:String
   * @param callback
   */
  var mkVersionDir = function( targetDirectory, callback ) {
    try {
      fs.mkdirpSync( targetDirectory );
      callback();
    }
    catch( e ) {
      winston.log( 'error', 'in mkVersionDir ' + e );
      winston.log( 'error', 'build failed' );
      abortBuild( e );
    }
  };

  /**
   * Notify the website that a new sim or translation has been deployed. This will cause the project to
   * synchronize and the new translation will appear on the website.
   * @param callback
   */
  var notifyServer = function( callback ) {
    var project = 'html/' + simName;
    var url = BUILD_SERVER_CONFIG.productionServerURL + '/services/synchronize-project?projectName=' + project;
    request( {
      url: url,
      auth: {
        user: 'token',
        pass: BUILD_SERVER_CONFIG.serverToken,
        sendImmediately: true
      }
    }, function( error, response, body ) {
      var errorMessage;

      if ( !error && response.statusCode === 200 ) {
        var syncResponse = JSON.parse( body );

        if ( !syncResponse.success ) {
          errorMessage = 'request to synchronize project ' + project + ' on ' + BUILD_SERVER_CONFIG.productionServerName + ' failed with message: ' + syncResponse.error;
          winston.log( 'error', errorMessage );
          sendEmail( 'SYNCHRONIZE FAILED', errorMessage );
        }
        else {
          winston.log( 'info', 'request to synchronize project ' + project + ' on ' + BUILD_SERVER_CONFIG.productionServerName + ' succeeded' );
        }
      }
      else {
        errorMessage = 'request to synchronize project errored or returned a non 200 status code';
        winston.log( 'error', errorMessage );
        sendEmail( 'SYNCHRONIZE FAILED', errorMessage );
      }

      if ( callback ) {
        callback();
      }
    } );
  };

  // define a helper function that will add the translator to the DB for translation credits
  var addTranslator = function( locale, callback ) {

    // create the URL
    var addTranslatorURL = BUILD_SERVER_CONFIG.productionServerURL + '/services/add-html-translator?simName=' + simName +
                           '&locale=' + locale + '&userId=' + userId + '&authorizationCode=' +
                           BUILD_SERVER_CONFIG.databaseAuthorizationCode;

    // log the URL
    winston.log( 'info', 'URL for adding translator to credits = ' + addTranslatorURL );

    // send the request
    request( addTranslatorURL, function( error, response ) {
      if ( error ) {
        winston.log( 'error', 'error occurred when attempting to add translator credit info to DB: ' + error );
      }
      else {
        winston.log( 'info', 'request to add translator credit info returned code: ' + response.statusCode );
      }
      callback();
    } );
  };

  /**
   * Clean up after deploy. Checkout master for every repo and remove tmp dir.
   */
  var afterDeploy = function() {
    exec( 'grunt checkout-master-all', PERENNIAL, function() {
      exec( 'rm -rf ' + buildDir, '.', function() {
        taskCallback();
      } );
    } );
  };

  /**
   * Write a dependencies.json file based on the the dependencies passed to the build server.
   * The reason to write this to a file instead of using the in memory values, is so the "grunt checkout-shas"
   * task works without much modification.
   */
  var writeDependenciesFile = function() {
    fs.writeFile( buildDir + '/dependencies.json', JSON.stringify( repos ), function( err ) {
      if ( err ) {
        winston.log( 'error', err );
        taskCallback( err );
      }
      else {
        winston.log( 'info', 'wrote file ' + buildDir + '/dependencies.json' );

        var simTitle; // initialized via simTitleCallback in createTranslationsXML() for use in addToRosetta()
        var simTitleCallback = function( title ) {
          simTitle = title;
        };

        // run every step of the build
        exec( 'git pull', PERENNIAL, function() {
<<<<<<< HEAD
          exec( 'npm install', PERENNIAL, function() {
            exec( './chipper/bin/clone-missing-repos.sh', '..', function() { // clone missing repos in case any new repos exist that might be dependencies
              pullMaster( function() {
                exec( 'grunt checkout-shas --buildServer=true --repo=' + simName, PERENNIAL, function() {
                  exec( 'git checkout ' + repos[ simName ].sha, simDir, function() { // checkout the sha for the current sim
                    exec( 'npm install', '../chipper', function() { // npm install in chipper in case there are new dependencies there
                      exec( 'npm install', simDir, function() {
                        getLocales( locales, function( locales ) {
                          var brand = version.indexOf( 'phetio.' ) < 0 ? 'phet' : 'phet-io';
                          var brandLocales = ( brand === 'phet' ) ? locales : 'en';
                          exec( 'grunt build-for-server --brand=' + brand + ' --locales=' + brandLocales, simDir, function() {
                            if ( option === 'rc' ) {
                              if ( brand === 'phet' ) {
                                spotScp( afterDeploy );
                              }
                              else if ( brand === 'phet-io' ) {
                                writePhetioHtaccess(
                                  simDir + '/build/.htaccess',
                                  '/htdocs/physics/phet-io/config/.htpasswd',
                                  function() { spotScp( afterDeploy ); }
                                );
                              }
                            }
                            else {
                              var targetDir = ( brand === 'phet' ) ? HTML_SIMS_DIRECTORY : PHETIO_SIMS_DIRECTORY;
                              targetDir += simName + '/' + version + '/';
                              mkVersionDir( targetDir, function() {
                                exec( 'cp -r build/* ' + targetDir, simDir, function() {
                                  if ( brand === 'phet' ) {
                                    writePhetHtaccess( function() {
                                      createTranslationsXML( simTitleCallback, function() {
                                        notifyServer( function() {
                                          addToRosetta( simTitle, function() {

                                            // if this build request comes from rosetta it will have a userId field and only one locale
                                            var localesArray = locales.split( ',' );
                                            if ( userId && localesArray.length === 1 && localesArray[ 0 ] !== '*' ) {
                                              addTranslator( localesArray[ 0 ], afterDeploy );
                                            }
                                            else {
                                              afterDeploy();
                                            }
                                          } );
                                        } );
                                      } );
                                    } );
                                  }
                                  else {
                                    writePhetioHtaccess(
                                      PHETIO_SIMS_DIRECTORY + simName + '/' + version + '/protected/.htaccess',
                                      '/etc/httpd/conf/phet-io_pw',
                                      afterDeploy
                                    );
                                  }
=======
          exec( 'npm prune', PERENNIAL, function() {
            exec( 'npm install', PERENNIAL, function() {
              exec( './chipper/bin/clone-missing-repos.sh', '..', function() { // clone missing repos in case any new repos exist that might be dependencies
                pullMaster( function() {
                  exec( 'grunt checkout-shas --buildServer=true --repo=' + simName, PERENNIAL, function() {
                    exec( 'git checkout ' + repos[ simName ].sha, simDir, function() { // checkout the sha for the current sim
                      exec( 'npm prune', '../chipper', function() {
                        exec( 'npm install', '../chipper', function() { // npm install in chipper in case there are new dependencies there
                          exec( 'npm prune', simDir, function() {
                            exec( 'npm install', simDir, function() {
                              getLocales( locales, function( locales ) {
                                exec( 'grunt build-for-server --brand=phet --locales=' + locales, simDir, function() {
                                  if ( option === 'rc' ) {
                                    spotScp( afterDeploy );
                                  }
                                  else {
                                    mkVersionDir( function() {
                                      exec( 'cp build/* ' + HTML_SIMS_DIRECTORY + simName + '/' + version + '/', simDir, function() {
                                        writeHtaccess( function() {
                                          createTranslationsXML( simTitleCallback, function() {
                                            notifyServer( function() {
                                              addToRosetta( simTitle, function() {

                                                // if this build request comes from rosetta it will have a userId field and only one locale
                                                var localesArray = locales.split( ',' );
                                                if ( userId && localesArray.length === 1 && localesArray[ 0 ] !== '*' ) {
                                                  addTranslator( localesArray[ 0 ], afterDeploy );
                                                }
                                                else {
                                                  afterDeploy();
                                                }
                                              } );
                                            } );
                                          } );
                                        } );
                                      } );
                                    } );
                                  }
>>>>>>> 31e36551
                                } );
                              } );
                            } );
                          } );
                        } );
                      } );
                    } );
                  } );
                } );
              } );
            } );
          } );
        } );
      }
    } );
  };

  try {
    fs.mkdirSync( buildDir );
  }
  catch( e ) {
    // do nothing, most likely failed because the directory already exists, which is fine
  }
  finally {
    writeDependenciesFile();
  }

  res.send( 'build process initiated, check logs for details' );

}, 1 ); // 1 is the max number of tasks that can run concurrently

function queueDeploy( req, res ) {

  // log the original URL, which is useful for debugging
  winston.log(
    'info',
    'deploy request received, original URL = ' + ( req.protocol + '://' + req.get( 'host' ) + req.originalUrl )
  );

  var repos = req.query[ REPOS_KEY ];
  var simName = req.query[ SIM_NAME_KEY ];
  var version = req.query[ VERSION_KEY ];
  var locales = req.query[ LOCALES_KEY ];
  var authorizationKey = req.query[ AUTHORIZATION_KEY ];

  if ( repos && simName && version && authorizationKey ) {
    if ( authorizationKey !== BUILD_SERVER_CONFIG.buildServerAuthorizationCode ) {
      var err = 'wrong authorization code';
      winston.log( 'error', err );
      res.send( err );
    }
    else {
      winston.log( 'info', 'queuing build for ' + simName + ' ' + version );
      taskQueue.push( { req: req, res: res }, function( err ) {
        var simInfoString = 'Sim = ' + decodeURIComponent( simName ) +
                            ' Version = ' + decodeURIComponent( version ) +
                            ' Locales = ' + ( locales ? decodeURIComponent( locales ) : 'undefined' );

        if ( err ) {
          var shas = decodeURIComponent( repos );

          // try to format the JSON nicely for the email, but don't worry if it is invalid JSON
          try {
            shas = JSON.stringify( JSON.parse( shas ), null, 2 );
          }
          catch( e ) {
            // invalid JSON
          }
          var errorMessage = 'Build failed with error: ' + err + '. ' + simInfoString + ' Shas = ' + shas;
          winston.log( 'error', errorMessage );
          sendEmail( 'BUILD ERROR', errorMessage );
        }
        else {
          winston.log( 'info', 'build for ' + simName + ' finished successfully' );
          sendEmail( 'Build Succeeded', simInfoString, true );
        }

        // reset email parameter to null after build finishes or errors, since this email address may be different on every build
        emailParameter = null;
      } );
    }
  }
  else {
    var errorString = 'missing one or more required query parameters: repos, simName, version, authorizationKey';
    winston.log( 'error', errorString );
    res.send( errorString );
  }
}

// Create the ExpressJS app
var app = express();

// add the route to build and deploy
app.get( '/deploy-html-simulation', queueDeploy );

// start the server
app.listen( LISTEN_PORT, function() {
  winston.log( 'info', 'Listening on port ' + LISTEN_PORT );
  winston.log( 'info', 'Verbose mode: ' + verbose );
} );<|MERGE_RESOLUTION|>--- conflicted
+++ resolved
@@ -847,62 +847,6 @@
 
         // run every step of the build
         exec( 'git pull', PERENNIAL, function() {
-<<<<<<< HEAD
-          exec( 'npm install', PERENNIAL, function() {
-            exec( './chipper/bin/clone-missing-repos.sh', '..', function() { // clone missing repos in case any new repos exist that might be dependencies
-              pullMaster( function() {
-                exec( 'grunt checkout-shas --buildServer=true --repo=' + simName, PERENNIAL, function() {
-                  exec( 'git checkout ' + repos[ simName ].sha, simDir, function() { // checkout the sha for the current sim
-                    exec( 'npm install', '../chipper', function() { // npm install in chipper in case there are new dependencies there
-                      exec( 'npm install', simDir, function() {
-                        getLocales( locales, function( locales ) {
-                          var brand = version.indexOf( 'phetio.' ) < 0 ? 'phet' : 'phet-io';
-                          var brandLocales = ( brand === 'phet' ) ? locales : 'en';
-                          exec( 'grunt build-for-server --brand=' + brand + ' --locales=' + brandLocales, simDir, function() {
-                            if ( option === 'rc' ) {
-                              if ( brand === 'phet' ) {
-                                spotScp( afterDeploy );
-                              }
-                              else if ( brand === 'phet-io' ) {
-                                writePhetioHtaccess(
-                                  simDir + '/build/.htaccess',
-                                  '/htdocs/physics/phet-io/config/.htpasswd',
-                                  function() { spotScp( afterDeploy ); }
-                                );
-                              }
-                            }
-                            else {
-                              var targetDir = ( brand === 'phet' ) ? HTML_SIMS_DIRECTORY : PHETIO_SIMS_DIRECTORY;
-                              targetDir += simName + '/' + version + '/';
-                              mkVersionDir( targetDir, function() {
-                                exec( 'cp -r build/* ' + targetDir, simDir, function() {
-                                  if ( brand === 'phet' ) {
-                                    writePhetHtaccess( function() {
-                                      createTranslationsXML( simTitleCallback, function() {
-                                        notifyServer( function() {
-                                          addToRosetta( simTitle, function() {
-
-                                            // if this build request comes from rosetta it will have a userId field and only one locale
-                                            var localesArray = locales.split( ',' );
-                                            if ( userId && localesArray.length === 1 && localesArray[ 0 ] !== '*' ) {
-                                              addTranslator( localesArray[ 0 ], afterDeploy );
-                                            }
-                                            else {
-                                              afterDeploy();
-                                            }
-                                          } );
-                                        } );
-                                      } );
-                                    } );
-                                  }
-                                  else {
-                                    writePhetioHtaccess(
-                                      PHETIO_SIMS_DIRECTORY + simName + '/' + version + '/protected/.htaccess',
-                                      '/etc/httpd/conf/phet-io_pw',
-                                      afterDeploy
-                                    );
-                                  }
-=======
           exec( 'npm prune', PERENNIAL, function() {
             exec( 'npm install', PERENNIAL, function() {
               exec( './chipper/bin/clone-missing-repos.sh', '..', function() { // clone missing repos in case any new repos exist that might be dependencies
@@ -914,34 +858,55 @@
                           exec( 'npm prune', simDir, function() {
                             exec( 'npm install', simDir, function() {
                               getLocales( locales, function( locales ) {
-                                exec( 'grunt build-for-server --brand=phet --locales=' + locales, simDir, function() {
+                                var brand = version.indexOf( 'phetio.' ) < 0 ? 'phet' : 'phet-io';
+                                var brandLocales = ( brand === 'phet' ) ? locales : 'en';
+                                exec( 'grunt build-for-server --brand=' + brand + ' --locales=' + brandLocales, simDir, function() {
                                   if ( option === 'rc' ) {
-                                    spotScp( afterDeploy );
+                                    if ( brand === 'phet' ) {
+                                      spotScp( afterDeploy );
+                                    }
+                                    else if ( brand === 'phet-io' ) {
+                                      writePhetioHtaccess(
+                                        simDir + '/build/.htaccess',
+                                        '/htdocs/physics/phet-io/config/.htpasswd',
+                                        function() { spotScp( afterDeploy ); }
+                                      );
+                                    }
                                   }
                                   else {
-                                    mkVersionDir( function() {
-                                      exec( 'cp build/* ' + HTML_SIMS_DIRECTORY + simName + '/' + version + '/', simDir, function() {
-                                        writeHtaccess( function() {
-                                          createTranslationsXML( simTitleCallback, function() {
-                                            notifyServer( function() {
-                                              addToRosetta( simTitle, function() {
-
-                                                // if this build request comes from rosetta it will have a userId field and only one locale
-                                                var localesArray = locales.split( ',' );
-                                                if ( userId && localesArray.length === 1 && localesArray[ 0 ] !== '*' ) {
-                                                  addTranslator( localesArray[ 0 ], afterDeploy );
-                                                }
-                                                else {
-                                                  afterDeploy();
-                                                }
+                                    var targetDir = ( brand === 'phet' ) ? HTML_SIMS_DIRECTORY : PHETIO_SIMS_DIRECTORY;
+                                    targetDir += simName + '/' + version + '/';
+                                    mkVersionDir( targetDir, function() {
+                                      exec( 'cp -r build/* ' + targetDir, simDir, function() {
+                                        if ( brand === 'phet' ) {
+                                          writePhetHtaccess( function() {
+                                            createTranslationsXML( simTitleCallback, function() {
+                                              notifyServer( function() {
+                                                addToRosetta( simTitle, function() {
+
+                                                  // if this build request comes from rosetta it will have a userId field and only one locale
+                                                  var localesArray = locales.split( ',' );
+                                                  if ( userId && localesArray.length === 1 && localesArray[ 0 ] !== '*' ) {
+                                                    addTranslator( localesArray[ 0 ], afterDeploy );
+                                                  }
+                                                  else {
+                                                    afterDeploy();
+                                                  }
+                                                } );
                                               } );
                                             } );
                                           } );
-                                        } );
+                                        }
+                                        else {
+                                          writePhetioHtaccess(
+                                            PHETIO_SIMS_DIRECTORY + simName + '/' + version + '/protected/.htaccess',
+                                            '/etc/httpd/conf/phet-io_pw',
+                                            afterDeploy
+                                          );
+                                        }
                                       } );
                                     } );
                                   }
->>>>>>> 31e36551
                                 } );
                               } );
                             } );
@@ -956,6 +921,7 @@
           } );
         } );
       }
+
     } );
   };
 
