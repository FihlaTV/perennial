// Copyright 2017-2018, University of Colorado Boulder

/* eslint-env node */
'use strict';

const constants = require( './constants' );
const request = require( 'request' );
const SimVersion = require( '../common/SimVersion' );
const writeFile = require( './writeFile' );

/**
 * Write the .htaccess file to make "latest" point to the version being deployed and allow "download" links to work on Safari
 * @param simName
 * @param version
 */
module.exports = async function writePhetHtaccess( simName, version ) {
  const metadataURL = constants.BUILD_SERVER_CONFIG.productionServerURL + '/services/metadata/1.2/simulations?' +
                      'format=json&type=html&summary&include-unpublished=true&simulation=' + simName;
  const pass = constants.BUILD_SERVER_CONFIG.serverToken;

  return new Promise( ( resolve, reject ) => {
    request( metadataURL, async ( error, response, body ) => {
      try {
        body = JSON.parse( body );
      }
        // The JSON object wasn't formatted right, bail!
      catch( e ) {
<<<<<<< HEAD
        winston.error( e );
        return;
      }
      // There was some error in the request, bail!
      if ( error ) {
        winston.error( error );
        return;
      }
      // We got an error and the simulation has already been deployed to the website, bail!
      else if ( body.error && body.error[ 0 ] !== 'No sims found with the criteria provided' ) {
        body.error.forEach( ( e ) => {winston.error( e );} );
        return;
      }
      // We did not get an error, compare the deploy request version with the website, if the request is for a later version, update it.
      else if ( !body.error ) {
        const thisVersion = SimVersion.parse( version );
        const latestVersion = SimVersion.parse( body.projects[ 0 ].version.string );
        // The requested deploy is earlier than the latest version, bail!
        if ( thisVersion.compareNumber( latestVersion ) < 0 ) {
          return;
        }
      }

      // We either got an error indicating that the simulation has not yet been deployed, or the requested version is later than the latest version
      // Update the .htaccess file that controls the /latest/ rewrite
      const contents = 'RewriteEngine on\n' +
                       'RewriteBase /sims/html/' + simName + '/\n' +
                       'RewriteRule latest(.*) ' + version + '$1\n' +
                       'Header set Access-Control-Allow-Origin "*"\n\n' +
                       'RewriteCond %{QUERY_STRING} =download\n' +
                       'RewriteRule ([^/]*)$ - [L,E=download:$1]\n' +
                       'Header onsuccess set Content-disposition "attachment; filename=%{download}e" env=download\n';

      try {
        await writeFile( constants.HTML_SIMS_DIRECTORY + simName + '/.htaccess', contents );
        resolve();
      }
      catch ( err ) {
        reject( err );
      }
    } ).auth( 'token', pass, true );
  } );

=======
        reject( e );
      }
      // There was some error in the request, bail!
      if ( error ) {
        reject( error );
      }
      // We got an error and the simulation has already been deployed to the website, bail!
      else if ( body.error && body.error[ 0 ] !== 'No sims found with the criteria provided' ) {
        reject( new Error( body.error ) );
      }
      // We did not get an error, compare the deploy request version with the website, if the request is for a later version, update it.
      else if ( !body.error ) {
        const thisVersion = SimVersion.parse( version );
        const latestVersion = SimVersion.parse( body.projects[ 0 ].version.string );
        // The requested deploy is earlier than the latest version, exit without updating the .htacess
        if ( thisVersion.compareNumber( latestVersion ) < 0 ) {
          resolve();
          return;
        }
      }

      // We either got an error indicating that the simulation has not yet been deployed, or the requested version is later than the latest version
      // Update the .htaccess file that controls the /latest/ rewrite
      const contents = 'RewriteEngine on\n' +
                       'RewriteBase /sims/html/' + simName + '/\n' +
                       'RewriteRule latest(.*) ' + version + '$1\n' +
                       'Header set Access-Control-Allow-Origin "*"\n\n' +
                       'RewriteCond %{QUERY_STRING} =download\n' +
                       'RewriteRule ([^/]*)$ - [L,E=download:$1]\n' +
                       'Header onsuccess set Content-disposition "attachment; filename=%{download}e" env=download\n';
      await writeFile( constants.HTML_SIMS_DIRECTORY + simName + '/.htaccess', contents );
      resolve();
    } ).auth( 'token', pass, true );
  } );
>>>>>>> 7c6a23d4
};<|MERGE_RESOLUTION|>--- conflicted
+++ resolved
@@ -25,51 +25,6 @@
       }
         // The JSON object wasn't formatted right, bail!
       catch( e ) {
-<<<<<<< HEAD
-        winston.error( e );
-        return;
-      }
-      // There was some error in the request, bail!
-      if ( error ) {
-        winston.error( error );
-        return;
-      }
-      // We got an error and the simulation has already been deployed to the website, bail!
-      else if ( body.error && body.error[ 0 ] !== 'No sims found with the criteria provided' ) {
-        body.error.forEach( ( e ) => {winston.error( e );} );
-        return;
-      }
-      // We did not get an error, compare the deploy request version with the website, if the request is for a later version, update it.
-      else if ( !body.error ) {
-        const thisVersion = SimVersion.parse( version );
-        const latestVersion = SimVersion.parse( body.projects[ 0 ].version.string );
-        // The requested deploy is earlier than the latest version, bail!
-        if ( thisVersion.compareNumber( latestVersion ) < 0 ) {
-          return;
-        }
-      }
-
-      // We either got an error indicating that the simulation has not yet been deployed, or the requested version is later than the latest version
-      // Update the .htaccess file that controls the /latest/ rewrite
-      const contents = 'RewriteEngine on\n' +
-                       'RewriteBase /sims/html/' + simName + '/\n' +
-                       'RewriteRule latest(.*) ' + version + '$1\n' +
-                       'Header set Access-Control-Allow-Origin "*"\n\n' +
-                       'RewriteCond %{QUERY_STRING} =download\n' +
-                       'RewriteRule ([^/]*)$ - [L,E=download:$1]\n' +
-                       'Header onsuccess set Content-disposition "attachment; filename=%{download}e" env=download\n';
-
-      try {
-        await writeFile( constants.HTML_SIMS_DIRECTORY + simName + '/.htaccess', contents );
-        resolve();
-      }
-      catch ( err ) {
-        reject( err );
-      }
-    } ).auth( 'token', pass, true );
-  } );
-
-=======
         reject( e );
       }
       // There was some error in the request, bail!
@@ -104,5 +59,4 @@
       resolve();
     } ).auth( 'token', pass, true );
   } );
->>>>>>> 7c6a23d4
 };