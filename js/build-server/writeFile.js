--- conflicted
+++ resolved
@@ -8,7 +8,6 @@
 
 module.exports = async function ( filepath, contents ) {
   return new Promise( ( resolve, reject ) => {
-<<<<<<< HEAD
     fs.writeFile( filepath, contents, err => {
       if ( err ) {
         reject( err );
@@ -18,15 +17,4 @@
       }
     } );
   } );
-=======
-    fs.writeFile( filepath, contents, e => {
-      if ( e ) {
-        winston.error( 'Failed to write file: ' + filepath );
-        winston.error( e );
-        reject( e );
-      }
-      else { resolve(); }
-    } );
-  });
->>>>>>> 7c6a23d4
 };