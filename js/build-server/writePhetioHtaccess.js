--- conflicted
+++ resolved
@@ -13,12 +13,10 @@
  * @param simName
  * @param version
  */
-<<<<<<< HEAD
 module.exports = async function writePhetioHtaccess( passwordProtectFilepath, authFilepath, redirectFilepath, simName, version ) {
   const latestRedirectContents = 'RewriteEngine on\n' +
                                  'RewriteBase /sims/' + simName + '/\n' +
                                  'RewriteRule latest(.*) ' + version + '$1\n' +
-                                 'Header set Access-Control-Allow-Origin "*"\n\n' +
                                  'RewriteCond %{QUERY_STRING} =download\n' +
                                  'RewriteRule ([^/]*)$ - [L,E=download:$1]\n' +
                                  'Header onsuccess set Content-disposition "attachment; filename=%{download}e" env=download\n';
@@ -39,12 +37,4 @@
   catch( err ) {
     return Promise.reject( err );
   }
-=======
-module.exports = async function writePhetioHtaccess( filepath, authFilepath ) {
-  const contents = 'AuthType Basic\n' +
-                   'AuthName "PhET-iO Password Protected Area"\n' +
-                   'AuthUserFile ' + authFilepath + '\n' +
-                   'Require valid-user\n';
-  await writeFile( filepath, contents );
->>>>>>> 7c6a23d4
 };